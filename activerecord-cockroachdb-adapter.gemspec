--- conflicted
+++ resolved
@@ -4,11 +4,7 @@
 
 Gem::Specification.new do |spec|
   spec.name          = "activerecord-cockroachdb-adapter"
-<<<<<<< HEAD
-  spec.version       = "6.0.0"
-=======
-  spec.version       = "5.2.1"
->>>>>>> 078d4fdf
+  spec.version       = "6.0.0beta1"
   spec.licenses      = ["Apache-2.0"]
   spec.authors       = ["Cockroach Labs"]
   spec.email         = ["cockroach-db@googlegroups.com"]
