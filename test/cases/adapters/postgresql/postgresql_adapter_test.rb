require "cases/helper_cockroachdb"
require "cases/helper"
require "support/ddl_helper"
require "support/connection_helper"

module CockroachDB
  module ConnectionAdapters
    class PostgreSQLAdapterTest < ActiveRecord::PostgreSQLTestCase
      self.use_transactional_tests = false
      include DdlHelper
      include ConnectionHelper

      def setup
        @connection = ActiveRecord::Base.connection
        @connection_handler = ActiveRecord::Base.connection_handler
      end

      def teardown
        # use connection without follower_reads
        database_config = { "adapter" => "cockroachdb", "database" => "activerecord_unittest" }
        ar_config = ActiveRecord::Base.configurations.configs_for(env_name: "arunit", name: "primary")
        database_config.update(ar_config.configuration_hash)

        ActiveRecord::Base.establish_connection(database_config)
      end

      def test_database_exists_returns_false_when_the_database_does_not_exist
        db_config = ActiveRecord::Base.configurations.configs_for(env_name: "arunit", name: "primary")
        config = db_config.configuration_hash.dup
        config[:database] = "non_extant_database"
        assert_not ActiveRecord::ConnectionAdapters::CockroachDBAdapter.database_exists?(config),
                   "expected database #{config[:database]} to not exist"
      end

      def test_database_exists_returns_true_when_the_database_exists
        db_config = ActiveRecord::Base.configurations.configs_for(env_name: "arunit", name: "primary")
        assert ActiveRecord::ConnectionAdapters::CockroachDBAdapter.database_exists?(db_config.configuration_hash),
          "expected database #{db_config.database} to exist"
      end

<<<<<<< HEAD
      def test_using_telemetry_builtin_connects_properly
        database_config = { "adapter" => "cockroachdb", "database" => "activerecord_unittest" }
        ar_config = ActiveRecord::Base.configurations.configs_for(env_name: "arunit", name: "primary")
        database_config.update(ar_config.configuration_hash)
        database_config[:disable_cockroachdb_telemetry] = false
=======
      def test_using_follower_reads_connects_properly
        database_config = { "use_follower_reads_for_type_introspection": true, "adapter" => "cockroachdb", "database" => "activerecord_unittest" }
        ar_config = ActiveRecord::Base.configurations.configs_for(env_name: "arunit", name: "primary")
        database_config.update(ar_config.configuration_hash)
>>>>>>> 876afa26

        ActiveRecord::Base.establish_connection(database_config)
        conn = ActiveRecord::Base.connection
        conn_config = conn.instance_variable_get("@config")

<<<<<<< HEAD
        assert_equal(false, conn_config[:disable_cockroachdb_telemetry])
=======
        assert conn_config[:use_follower_reads_for_type_introspection]
>>>>>>> 876afa26
      end
    end
  end
end<|MERGE_RESOLUTION|>--- conflicted
+++ resolved
@@ -16,7 +16,7 @@
       end
 
       def teardown
-        # use connection without follower_reads
+        # use connection without follower_reads and telemetry
         database_config = { "adapter" => "cockroachdb", "database" => "activerecord_unittest" }
         ar_config = ActiveRecord::Base.configurations.configs_for(env_name: "arunit", name: "primary")
         database_config.update(ar_config.configuration_hash)
@@ -38,28 +38,29 @@
           "expected database #{db_config.database} to exist"
       end
 
-<<<<<<< HEAD
       def test_using_telemetry_builtin_connects_properly
         database_config = { "adapter" => "cockroachdb", "database" => "activerecord_unittest" }
         ar_config = ActiveRecord::Base.configurations.configs_for(env_name: "arunit", name: "primary")
         database_config.update(ar_config.configuration_hash)
         database_config[:disable_cockroachdb_telemetry] = false
-=======
-      def test_using_follower_reads_connects_properly
-        database_config = { "use_follower_reads_for_type_introspection": true, "adapter" => "cockroachdb", "database" => "activerecord_unittest" }
-        ar_config = ActiveRecord::Base.configurations.configs_for(env_name: "arunit", name: "primary")
-        database_config.update(ar_config.configuration_hash)
->>>>>>> 876afa26
 
         ActiveRecord::Base.establish_connection(database_config)
         conn = ActiveRecord::Base.connection
         conn_config = conn.instance_variable_get("@config")
 
-<<<<<<< HEAD
         assert_equal(false, conn_config[:disable_cockroachdb_telemetry])
-=======
+      end
+
+      def test_using_follower_reads_connects_properly
+        database_config = { "use_follower_reads_for_type_introspection": true, "adapter" => "cockroachdb", "database" => "activerecord_unittest" }
+        ar_config = ActiveRecord::Base.configurations.configs_for(env_name: "arunit", name: "primary")
+        database_config.update(ar_config.configuration_hash)
+
+        ActiveRecord::Base.establish_connection(database_config)
+        conn = ActiveRecord::Base.connection
+        conn_config = conn.instance_variable_get("@config")
+
         assert conn_config[:use_follower_reads_for_type_introspection]
->>>>>>> 876afa26
       end
     end
   end
