module ActiveRecord
  module ConnectionAdapters
    module CockroachDB
      module SchemaStatements
        include ActiveRecord::ConnectionAdapters::PostgreSQL::SchemaStatements

        DEFAULT_PRIMARY_KEY = "rowid"

        def add_index(table_name, column_name, options = {})
          super
        rescue ActiveRecord::StatementInvalid => error
          if debugging? && error.cause.class == PG::FeatureNotSupported
            warn "#{error}\n\nThis error will be ignored and the index will not be created.\n\n"
          else
            raise error
          end
        end

<<<<<<< HEAD
=======
        # ActiveRecord allows for tables to exist without primary keys.
        # Databases like PostgreSQL support this behavior, but CockroachDB does
        # not. If a table is created without a primary key, CockroachDB will add
        # a rowid column to serve as its primary key. This breaks a lot of
        # ActiveRecord's assumptions so we'll treat tables with rowid primary
        # keys as if they didn't have primary keys at all.
        # https://www.cockroachlabs.com/docs/v19.2/create-table.html#create-a-table
        # https://api.rubyonrails.org/v5.2.4/classes/ActiveRecord/ConnectionAdapters/SchemaStatements.html#method-i-create_table
        def primary_key(table_name)
          pk = super

          if pk == DEFAULT_PRIMARY_KEY
            nil
          else
            pk
          end
        end

        # NOTE(joey): This was ripped from PostgresSQL::SchemaStatements, with a
        # slight modification to change setval(string, int, bool) to just
        # setval(string, int) for CockroachDB compatbility.
        # See https://github.com/cockroachdb/cockroach/issues/19723
        #
        # Resets the sequence of a table's primary key to the maximum value.
        def reset_pk_sequence!(table, pk = nil, sequence = nil) #:nodoc:
          unless pk && sequence
            default_pk, default_sequence = pk_and_sequence_for(table)

            pk ||= default_pk
            sequence ||= default_sequence
          end

          if @logger && pk && !sequence
            @logger.warn "#{table} has primary key #{pk} with no default sequence."
          end

          if pk && sequence
            quoted_sequence = quote_table_name(sequence)
            max_pk = query_value("SELECT MAX(#{quote_column_name pk}) FROM #{quote_table_name(table)}", "SCHEMA")
            if max_pk.nil?
              if postgresql_version >= 100000
                minvalue = query_value("SELECT seqmin FROM pg_sequence WHERE seqrelid = #{quote(quoted_sequence)}::regclass", "SCHEMA")
              else
                minvalue = query_value("SELECT min_value FROM #{quoted_sequence}", "SCHEMA")
              end
            end
            if max_pk
              # NOTE(joey): This is done to replace the call:
              #
              #    SELECT setval(..., max_pk, false)
              #
              # with
              #
              #    SELECT setval(..., max_pk-1)
              #
              # These two statements are semantically equivilant, but
              # setval(string, int, bool) is not supported by CockroachDB.
              #
              # FIXME(joey): This is incorrect if the sequence is not 1
              # incremented. We would need to pull out the custom increment value.
              max_pk - 1
            end
            query_value("SELECT setval(#{quote(quoted_sequence)}, #{max_pk ? max_pk : minvalue})", "SCHEMA")
          end
        end

>>>>>>> c3cb637b
        # copied from ConnectionAdapters::SchemaStatements
        #
        # modified insert into statement to always wrap the version value into single quotes for cockroachdb.
        def assume_migrated_upto_version(version, migrations_paths)
          migrations_paths = Array(migrations_paths)
          version = version.to_i

          migrated = ActiveRecord::SchemaMigration.all_versions.map(&:to_i)
          versions = migration_context.migration_files.map do |file|
            migration_context.parse_migration_filename(file).first.to_i
          end

          unless migrated.include?(version)
            execute insert_versions_sql(version)
          end

          inserting = (versions - migrated).select { |v| v < version }
          if inserting.any?
            if (duplicate = inserting.detect { |v| inserting.count(v) > 1 })
              raise "Duplicate migration #{duplicate}. Please renumber your migrations to resolve the conflict."
            end
            if supports_multi_insert?
              execute insert_versions_sql(inserting)
            else
              inserting.each do |v|
                execute insert_versions_sql(v)
              end
            end
          end
        end

        def insert_versions_sql(versions)
          sm_table = quote_table_name(ActiveRecord::SchemaMigration.table_name)
          if versions.is_a?(Array)
            sql = "INSERT INTO #{sm_table} (version) VALUES\n".dup
            sql << versions.map { |v| "('#{quote(v)}')" }.join(",\n")
            sql << ";\n\n"
            sql
          else
            "INSERT INTO #{sm_table} (version) VALUES ('#{quote(versions)}');"
          end
        end
      end
    end
  end
end<|MERGE_RESOLUTION|>--- conflicted
+++ resolved
@@ -16,8 +16,6 @@
           end
         end
 
-<<<<<<< HEAD
-=======
         # ActiveRecord allows for tables to exist without primary keys.
         # Databases like PostgreSQL support this behavior, but CockroachDB does
         # not. If a table is created without a primary key, CockroachDB will add
@@ -36,55 +34,6 @@
           end
         end
 
-        # NOTE(joey): This was ripped from PostgresSQL::SchemaStatements, with a
-        # slight modification to change setval(string, int, bool) to just
-        # setval(string, int) for CockroachDB compatbility.
-        # See https://github.com/cockroachdb/cockroach/issues/19723
-        #
-        # Resets the sequence of a table's primary key to the maximum value.
-        def reset_pk_sequence!(table, pk = nil, sequence = nil) #:nodoc:
-          unless pk && sequence
-            default_pk, default_sequence = pk_and_sequence_for(table)
-
-            pk ||= default_pk
-            sequence ||= default_sequence
-          end
-
-          if @logger && pk && !sequence
-            @logger.warn "#{table} has primary key #{pk} with no default sequence."
-          end
-
-          if pk && sequence
-            quoted_sequence = quote_table_name(sequence)
-            max_pk = query_value("SELECT MAX(#{quote_column_name pk}) FROM #{quote_table_name(table)}", "SCHEMA")
-            if max_pk.nil?
-              if postgresql_version >= 100000
-                minvalue = query_value("SELECT seqmin FROM pg_sequence WHERE seqrelid = #{quote(quoted_sequence)}::regclass", "SCHEMA")
-              else
-                minvalue = query_value("SELECT min_value FROM #{quoted_sequence}", "SCHEMA")
-              end
-            end
-            if max_pk
-              # NOTE(joey): This is done to replace the call:
-              #
-              #    SELECT setval(..., max_pk, false)
-              #
-              # with
-              #
-              #    SELECT setval(..., max_pk-1)
-              #
-              # These two statements are semantically equivilant, but
-              # setval(string, int, bool) is not supported by CockroachDB.
-              #
-              # FIXME(joey): This is incorrect if the sequence is not 1
-              # incremented. We would need to pull out the custom increment value.
-              max_pk - 1
-            end
-            query_value("SELECT setval(#{quote(quoted_sequence)}, #{max_pk ? max_pk : minvalue})", "SCHEMA")
-          end
-        end
-
->>>>>>> c3cb637b
         # copied from ConnectionAdapters::SchemaStatements
         #
         # modified insert into statement to always wrap the version value into single quotes for cockroachdb.
